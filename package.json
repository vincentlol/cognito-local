--- conflicted
+++ resolved
@@ -60,13 +60,8 @@
     "deepmerge": "^4.2.2",
     "express": "^4.17.1",
     "jsonwebtoken": "^8.5.1",
-<<<<<<< HEAD
     "short-uuid": "^4.2.0",
-    "stormdb": "^0.3.0",
-=======
-    "short-uuid": "^3.1.1",
     "stormdb": "^0.4.1",
->>>>>>> 63399177
     "uuid": "^7.0.3"
   },
   "nodemonConfig": {
